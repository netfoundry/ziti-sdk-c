--- conflicted
+++ resolved
@@ -477,10 +477,6 @@
     uv_timer_start(&ztx->session_timer, session_refresh, 0, 0);
 }
 
-void ziti_force_session_refresh(ziti_context ztx) {
-    uv_timer_start(&ztx->session_timer, session_refresh, 0, 0);
-}
-
 static void ziti_re_auth(ziti_context ztx) {
     ZITI_LOG(WARN, "starting to re-auth with ctlr[%s]", ztx->opts->controller);
     uv_timer_stop(&ztx->refresh_timer);
@@ -644,14 +640,8 @@
 
         if (ztx->opts->refresh_interval > 0 && !uv_is_active((const uv_handle_t *) &ztx->refresh_timer)) {
             ZITI_LOG(DEBUG, "refresh_interval set to %ld seconds", ztx->opts->refresh_interval);
-<<<<<<< HEAD
-            uv_timer_start(&ztx->refresh_timer, services_refresh, 0, ztx->opts->refresh_interval * 1000);
+            services_refresh(&ztx->refresh_timer);
         } else if (ztx->opts->refresh_interval == 0) {
-=======
-            services_refresh(&ztx->refresh_timer);
-        }
-        else if (ztx->opts->refresh_interval == 0) {
->>>>>>> bf8dad2c
             ZITI_LOG(DEBUG, "refresh_interval not specified");
             uv_timer_stop(&ztx->refresh_timer);
         }
@@ -659,12 +649,8 @@
         posture_init(ztx, 20);
 
     } else if (err) {
-<<<<<<< HEAD
         ev.event.ctx.ctrl_status = errCode;
         ev.event.ctx.err = err->message;
-=======
-
->>>>>>> bf8dad2c
         ZITI_LOG(WARN, "failed to get session from ctrl[%s] %s[%d] %s",
                  ztx->opts->controller, err->code, errCode, err->message);
 
@@ -674,18 +660,12 @@
                 // maybe just session expired
                 // just try to re-auth
                 ziti_re_auth(ztx);
-<<<<<<< HEAD
                 errCode = ztx->ctrl_status; // do not trigger event yet
             } else {
-=======
-            }
-            else {
->>>>>>> bf8dad2c
                 // cannot login or re-auth -- identity no longer valid
                 // notify service removal, and state
                 ZITI_LOG(ERROR, "identity[%s] cannot authenticate with ctrl[%s]", ztx->opts->config,
                          ztx->opts->controller);
-<<<<<<< HEAD
                 ziti_event_t service_event = {
                         .type = ZitiServiceEvent,
                         .event.service = {
@@ -703,17 +683,6 @@
                 }
 
                 ziti_send_event(ztx, &service_event);
-=======
-                const char *name;
-                ziti_service *srv;
-                size_t idx = 0;
-                if (ztx->opts->service_cb) {
-                    MODEL_MAP_FOREACH(name, srv, &ztx->services) {
-                        ztx->opts->service_cb(ztx, srv, ZITI_SERVICE_UNAVAILABLE, ztx->opts->ctx);
-                    }
-                }
-
->>>>>>> bf8dad2c
                 model_map_clear(&ztx->services, (_free_f) free_ziti_service);
 
                 uv_timer_stop(&ztx->session_timer);
