--- conflicted
+++ resolved
@@ -691,12 +691,8 @@
         posture_init(ztx, 20);
 
     } else if (err) {
-<<<<<<< HEAD
         ev.event.ctx.ctrl_status = errCode;
         ev.event.ctx.err = err->message;
-=======
-
->>>>>>> 860b78b1
         ZITI_LOG(WARN, "failed to get session from ctrl[%s] %s[%d] %s",
                  ztx->opts->controller, err->code, errCode, err->message);
 
@@ -706,17 +702,13 @@
                 // maybe just session expired
                 // just try to re-auth
                 ziti_re_auth(ztx);
-<<<<<<< HEAD
                 errCode = ztx->ctrl_status; // do not trigger event yet
-=======
->>>>>>> 860b78b1
             }
             else {
                 // cannot login or re-auth -- identity no longer valid
                 // notify service removal, and state
                 ZITI_LOG(ERROR, "identity[%s] cannot authenticate with ctrl[%s]", ztx->opts->config,
                          ztx->opts->controller);
-<<<<<<< HEAD
                 ziti_event_t service_event = {
                         .type = ZitiServiceEvent,
                         .event.service = {
@@ -729,22 +721,11 @@
                 const char *name;
                 ziti_service *srv;
                 size_t idx = 0;
-                MODEL_MAP_FOREACH(name, srv, &ztx->services) {
+                    MODEL_MAP_FOREACH(name, srv, &ztx->services) {
                     service_event.event.service.removed[idx++] = srv;
                 }
 
                 ziti_send_event(ztx, &service_event);
-=======
-                const char *name;
-                ziti_service *srv;
-                size_t idx = 0;
-                if (ztx->opts->service_cb) {
-                    MODEL_MAP_FOREACH(name, srv, &ztx->services) {
-                        ztx->opts->service_cb(ztx, srv, ZITI_SERVICE_UNAVAILABLE, ztx->opts->ctx);
-                    }
-                }
-
->>>>>>> 860b78b1
                 model_map_clear(&ztx->services, (_free_f) free_ziti_service);
 
                 uv_timer_stop(&ztx->session_timer);
@@ -753,21 +734,13 @@
                     uv_timer_stop(&ztx->posture_checks->timer);
                 }
             }
-<<<<<<< HEAD
         }
         else {
             uv_timer_start(&ztx->session_timer, session_refresh, 5 * 1000, 0);
-        }
+            }
 
     }
     else {
-=======
-        } else {
-            uv_timer_start(&ztx->session_timer, session_refresh, 5 * 1000, 0);
-        }
-
-    } else {
->>>>>>> 860b78b1
         ZITI_LOG(ERROR, "%s: no session or error received", ziti_errorstr(ZITI_WTF));
     }
 
