--- conflicted
+++ resolved
@@ -1,5 +1,5 @@
-set(ZITI_HEADER_FILES 
-    ${PROJECT_SOURCE_DIR}/includes/nf/errors.h 
+set(ZITI_HEADER_FILES
+    ${PROJECT_SOURCE_DIR}/includes/nf/errors.h
     ${PROJECT_SOURCE_DIR}/includes/nf/ziti.h
 )
 
@@ -21,7 +21,7 @@
         buffer.c
 )
 
-SET(ZITI_PRIVATE_SRC_FILES 
+SET(ZITI_PRIVATE_SRC_FILES
     ${PROJECT_SOURCE_DIR}/deps/http-parser/http_parser.c
 )
 
@@ -29,14 +29,6 @@
     PUBLIC ../includes
     PUBLIC ${PROJECT_SOURCE_DIR}/deps/http-parser
 
-<<<<<<< HEAD
-target_link_libraries(ziti
-        PUBLIC uv_mbed
-        PUBLIC sodium
-)
-
-# target_link_libraries(ziti PUBLIC sodium)
-=======
     PRIVATE ../inc_internal
     PRIVATE ${PROJECT_BINARY_DIR}/include
     PRIVATE ${PROJECT_SOURCE_DIR}/deps/mjson
@@ -67,26 +59,15 @@
 
 target_link_libraries(ziti     PUBLIC uv_mbed)
 target_link_libraries(ziti_dll PUBLIC uv_mbed)
->>>>>>> 0aab5a6b
-        
+
 if (NOT WIN32)
     target_link_libraries(ziti     PUBLIC m )
     target_link_libraries(ziti_dll PUBLIC m )
 endif()
 
-<<<<<<< HEAD
-target_include_directories(ziti
-        PUBLIC ../includes
-        PRIVATE ../inc_internal
-        #PRIVATE ${PROJECT_BINARY_DIR}/include
-        PRIVATE ${PROJECT_SOURCE_DIR}/deps/mjson
-        PUBLIC ${PROJECT_SOURCE_DIR}/deps/http-parser
-        )
-=======
 target_include_directories(ziti     ${ZITI_INCLUDE_DIRS})
 target_include_directories(ziti_dll ${ZITI_INCLUDE_DIRS})
 set_target_properties(ziti_dll PROPERTIES OUTPUT_NAME "ziti")
->>>>>>> 0aab5a6b
 
 target_compile_definitions(ziti PUBLIC
         ZITI_BUILDNUM=${ZITI_BUILDNUM}
@@ -110,7 +91,7 @@
     # on windows GDI defines ERROR which conflicts with the SDK declaration of DEBUG_LEVELS in utils.h
     target_compile_definitions(ziti     PUBLIC NOGDI _CRT_NONSTDC_NO_DEPRECATE)
     target_compile_definitions(ziti_dll PUBLIC NOGDI _CRT_NONSTDC_NO_DEPRECATE)
-    
+
     target_link_libraries(ziti     PUBLIC crypt32)
     target_link_libraries(ziti_dll PUBLIC crypt32)
 endif()
