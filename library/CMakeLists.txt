set(ZITI_HEADER_FILES
    ${PROJECT_SOURCE_DIR}/includes/nf/errors.h
    ${PROJECT_SOURCE_DIR}/includes/nf/ziti.h
    ${PROJECT_SOURCE_DIR}/includes/nf/ziti_src.h
)

SET(ZITI_SRC_FILES
        utils.c strutils.h
        ziti.c
        config.c
        errors.c
        crypto.c
        ziti_enroll.c
        ziti_pkcs7.c
        jwt.c
        ziti_ctrl.c
        model_support.c
        internal_model.c
        connect.c
        channel.c
        message.c
        buffer.c
<<<<<<< HEAD
        ziti_src.c
)
=======
        metrics.c
        )
>>>>>>> 47c13de3

SET(ZITI_PRIVATE_SRC_FILES
    ${PROJECT_SOURCE_DIR}/deps/http-parser/http_parser.c
)

SET(ZITI_INCLUDE_DIRS
    PUBLIC ../includes
    PUBLIC ${PROJECT_SOURCE_DIR}/deps/http-parser

    PRIVATE ../inc_internal
    PRIVATE ${PROJECT_BINARY_DIR}/include
    PRIVATE ${PROJECT_SOURCE_DIR}/deps/mjson
)

add_library(ziti     STATIC ${ZITI_SRC_FILES} ${ZITI_HEADER_FILES} )
add_library(ziti_dll SHARED ${ZITI_SRC_FILES} ${ZITI_HEADER_FILES} )
set_target_properties(ziti_dll PROPERTIES OUTPUT_NAME "ziti")

# disable using the 'lib' prefix when crosscompiling
if (WIN32)
set_target_properties(ziti ziti_dll PROPERTIES PREFIX "")
#without this libsodioum was complaining:
endif()

# when building on windows an "import library" is generated which is overwriting the
# static library (ziti.lib) (google/see /IMPLIB (Name Import Library))
# work around discovered at stack overflow:
#     https://stackoverflow.com/questions/34575066/how-to-prevent-cmake-from-issuing-implib
#
# I chose to set the suffix and not the prefix
# set_target_properties(ziti_dll PROPERTIES IMPORT_PREFIX "import-lib-")
set_target_properties(ziti_dll PROPERTIES IMPORT_SUFFIX ".imp.lib")

set_property(TARGET ziti ziti_dll PROPERTY C_STANDARD 11)

target_sources(ziti     PRIVATE ${ZITI_PRIVATE_SRC_FILES})
target_sources(ziti_dll PRIVATE ${ZITI_PRIVATE_SRC_FILES})

target_link_libraries(ziti     PUBLIC uv_mbed sodium)
target_link_libraries(ziti_dll PUBLIC uv_mbed sodium)

if (NOT WIN32)
    target_link_libraries(ziti     PUBLIC m )
    target_link_libraries(ziti_dll PUBLIC m )
endif()

target_include_directories(ziti     ${ZITI_INCLUDE_DIRS})
target_include_directories(ziti_dll ${ZITI_INCLUDE_DIRS})
set_target_properties(ziti_dll PROPERTIES OUTPUT_NAME "ziti")

target_compile_definitions(ziti PUBLIC
        ZITI_BUILDNUM=${ZITI_BUILDNUM}
        BUILD_DATE=${BUILD_DATE}
        ZITI_VERSION=${PROJECT_VERSION}
        ZITI_BRANCH=${GIT_BRANCH}
        ZITI_COMMIT=${GIT_COMMIT_HASH}
        SOURCE_PATH_SIZE=${SOURCE_PATH_SIZE}
        PRIVATE ZITI_LOG_PREFIX=${PROJECT_NAME}
)

target_compile_definitions(ziti_dll PUBLIC
        ZITI_BUILDNUM=${ZITI_BUILDNUM}
        BUILD_DATE=${BUILD_DATE}
        ZITI_VERSION=${PROJECT_VERSION}
        ZITI_BRANCH=${GIT_BRANCH}
        ZITI_COMMIT=${GIT_COMMIT_HASH}
        SOURCE_PATH_SIZE=${SOURCE_PATH_SIZE}
        INTERFACE USING_ZITI_SHARED=1
        PRIVATE BUILDING_ZITI_SHARED=1
        PRIVATE ZITI_LOG_PREFIX=${PROJECT_NAME}
)

if (WIN32)
    # on windows GDI defines ERROR which conflicts with the SDK declaration of DEBUG_LEVELS in utils.h
    target_compile_definitions(ziti     PUBLIC NOGDI _CRT_NONSTDC_NO_DEPRECATE)
    target_compile_definitions(ziti_dll PUBLIC NOGDI _CRT_NONSTDC_NO_DEPRECATE)

    target_link_libraries(ziti     PUBLIC crypt32)
    target_link_libraries(ziti_dll PUBLIC crypt32)
endif()

set(includedir ${CMAKE_INSTALL_PREFIX}/${CMAKE_INSTALL_INCLUDEDIR})
set(libdir ${CMAKE_INSTALL_PREFIX}/${CMAKE_INSTALL_LIBDIR})
set(prefix ${CMAKE_INSTALL_PREFIX})

configure_file(${PROJECT_SOURCE_DIR}/ziti.pc.in ${CMAKE_CURRENT_BINARY_DIR}/ziti.pc @ONLY)

set(CMAKE_INSTALL_DOCDIR share/doc)

install(TARGETS ziti ziti_dll
        DESTINATION ${CMAKE_INSTALL_LIBDIR}
        )

install(DIRECTORY ${CMAKE_CURRENT_SOURCE_DIR}/../includes/
        DESTINATION ${CMAKE_INSTALL_INCLUDEDIR})

set(ziti_DEPS_DIR ${CMAKE_CURRENT_SOURCE_DIR}/../deps)
install(FILES ${ziti_DEPS_DIR}/http-parser/LICENSE-MIT DESTINATION ${CMAKE_INSTALL_DOCDIR}/http-parser)
install(FILES ${ziti_DEPS_DIR}/mjson/LICENSE DESTINATION ${CMAKE_INSTALL_DOCDIR}/mjson)
install(FILES ${ziti_DEPS_DIR}/uv-mbed/deps/mbedtls/LICENSE DESTINATION ${CMAKE_INSTALL_DOCDIR}/mbedtls)
install(FILES ${ziti_DEPS_DIR}/uv-mbed/deps/uv_link_t/README.md DESTINATION ${CMAKE_INSTALL_DOCDIR}/uv_link_t)
install(FILES ${ziti_DEPS_DIR}/uv-mbed/deps/mbedtls/crypto/LICENSE DESTINATION ${CMAKE_INSTALL_DOCDIR}/mbedtls/crypto)
install(FILES ${ziti_DEPS_DIR}/uv-mbed/LICENSE DESTINATION ${CMAKE_INSTALL_DOCDIR}/uv_mbed)

if (NOT WIN32) # no license file windows pre-built bundle
install(FILES ${CMAKE_BINARY_DIR}/_deps/libsodium-src/LICENSE DESTINATION ${CMAKE_INSTALL_DOCDIR}/libsodium)
endif()

install(FILES ${CMAKE_CURRENT_BINARY_DIR}/ziti.pc DESTINATION ${CMAKE_INSTALL_LIBDIR}/pkgconfig)
<|MERGE_RESOLUTION|>--- conflicted
+++ resolved
@@ -20,13 +20,9 @@
         channel.c
         message.c
         buffer.c
-<<<<<<< HEAD
         ziti_src.c
+        metrics.c
 )
-=======
-        metrics.c
-        )
->>>>>>> 47c13de3
 
 SET(ZITI_PRIVATE_SRC_FILES
     ${PROJECT_SOURCE_DIR}/deps/http-parser/http_parser.c
