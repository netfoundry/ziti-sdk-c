/*
Copyright 2019-2020 NetFoundry, Inc.

Licensed under the Apache License, Version 2.0 (the "License");
you may not use this file except in compliance with the License.
You may obtain a copy of the License at

https://www.apache.org/licenses/LICENSE-2.0

Unless required by applicable law or agreed to in writing, software
distributed under the License is distributed on an "AS IS" BASIS,
WITHOUT WARRANTIES OR CONDITIONS OF ANY KIND, either express or implied.
See the License for the specific language governing permissions and
limitations under the License.
*/

#include <stdlib.h>
#include <posture.h>

#include "zt_internal.h"
#include "utils.h"
#include "endian_internal.h"
#include "win32_compat.h"

static const char *INVALID_SESSION = "Invalid Session";
static const int MAX_CONNECT_RETRY = 3;

#define crypto(func) crypto_secretstream_xchacha20poly1305_##func

#define conn_states(XX) \
    XX(Initial)\
    XX(Connecting)\
    XX(Connected)\
    XX(Binding)\
    XX(Bound)\
    XX(Accepting)\
    XX(Timedout)\
    XX(CloseWrite)\
    XX(Disconnected)\
    XX(Closed)

enum conn_state {
#define state_enum(ST) ST,
    conn_states(state_enum)
};

static const char* conn_state_str[] = {
#define state_str(ST) #ST ,
        conn_states(state_str)
};



struct ziti_conn_req {
    const char *session_type;
    char *service_id;
    ziti_net_session *session;
    ziti_conn_cb cb;
    ziti_dial_opts *dial_opts;
    ziti_listen_opts *listen_opts;

    struct waiter_s *waiter;
    int retry_count;
    uv_timer_t *conn_timeout;
    struct waiter_s *waiter;
    bool failed;
};

static void flush_to_client(uv_check_t *fl);

static void ziti_connect_async(uv_async_t *ar);

static int send_fin_message(ziti_connection conn);

static void process_edge_message(struct ziti_conn *conn, message *msg, int code);

static int ziti_channel_start_connection(struct ziti_conn *conn);

static void free_handle(uv_handle_t *h) {
    free(h);
}

const char* ziti_conn_state(ziti_connection conn) {
    return conn ? conn_state_str[conn->state] : "<NULL>";
}

static void conn_set_state(struct ziti_conn *conn, enum conn_state state) {
    ZITI_LOG(VERBOSE, "conn[%d] transitioning %s => %s", conn->conn_id, conn_state_str[conn->state], conn_state_str[state]);
    conn->state = state;
}

static ziti_dial_opts *clone_ziti_dial_opts(const ziti_dial_opts *dial_opts) {
    if (dial_opts == NULL) {
        ZITI_LOG(DEBUG, "refuse to clone NULL dial_opts");
        return NULL;
    }
    ziti_dial_opts *c = calloc(1, sizeof(ziti_dial_opts));
    memcpy(c, dial_opts, sizeof(ziti_dial_opts));
    if (dial_opts->identity != NULL) c->identity = strdup(dial_opts->identity);
    if (dial_opts->app_data != NULL) {
        c->app_data = malloc(dial_opts->app_data_sz);
        c->app_data_sz = dial_opts->app_data_sz;
        memcpy(c->app_data, dial_opts->app_data, dial_opts->app_data_sz);
    }
    return c;
}

static void free_ziti_dial_opts(ziti_dial_opts *dial_opts) {
    if (dial_opts == NULL) {
        ZITI_LOG(DEBUG, "refuse to free NULL dial_opts");
        return;
    }
    FREE(dial_opts->identity);
    FREE(dial_opts->app_data);
    free(dial_opts);
}

static ziti_listen_opts *clone_ziti_listen_opts(const ziti_listen_opts *ln_opts) {
    if (ln_opts == NULL) {
        ZITI_LOG(DEBUG, "refuse to clone NULL listen_opts");
        return NULL;
    }
    ziti_listen_opts *c = calloc(1, sizeof(ziti_listen_opts));
    memcpy(c, ln_opts, sizeof(ziti_listen_opts));
    if (ln_opts->identity != NULL) c->identity = strdup(ln_opts->identity);
    return c;
}

static void free_ziti_listen_opts(ziti_listen_opts *ln_opts) {
    if (ln_opts == NULL) {
        ZITI_LOG(DEBUG, "refuse to free NULL listen_opts");
        return;
    }
    FREE(ln_opts->identity);
    free(ln_opts);
}

static void free_conn_req(struct ziti_conn_req *r) {
    if (r->conn_timeout != NULL) {
        uv_close((uv_handle_t *) r->conn_timeout, free_handle);
    }

    if (r->session_type == TYPE_BIND && r->session) {
        free_ziti_net_session(r->session);
        FREE(r->session);
    }

    free_ziti_dial_opts(r->dial_opts);
    free_ziti_listen_opts(r->listen_opts);
    FREE(r->service_id);
    free(r);
};

int close_conn_internal(struct ziti_conn *conn) {
    if (conn->state == Closed && conn->write_reqs == 0) {
        ZITI_LOG(DEBUG, "removing conn_id[%d]", conn->conn_id);
        if (conn->close_cb) {
            conn->close_cb(conn);
        }

        if (conn->channel) {
            ziti_channel_rem_receiver(conn->channel, conn->conn_id);
        }

        if (conn->conn_req) {
            ziti_channel_remove_waiter(conn->channel, conn->conn_req->waiter);
            free_conn_req(conn->conn_req);
        }

        LIST_REMOVE(conn, next);
        FREE(conn->rx);

        if (conn->flusher) {
            conn->flusher->data = NULL;
            uv_close((uv_handle_t *) conn->flusher, free_handle);
            conn->flusher = NULL;
        }

        if (conn->disconnector) {
            uv_close((uv_handle_t *) conn->disconnector, free_handle);
        }
        if (buffer_available(conn->inbound) > 0) {
            ZITI_LOG(WARN, "dumping %zd bytes of undelivered data conn[%d]",
                     buffer_available(conn->inbound), conn->conn_id);
        }
        free_buffer(conn->inbound);
        ZITI_LOG(TRACE, "connection[%d] is being free()'d", conn->conn_id);
        FREE(conn->service);
        FREE(conn->source_identity);
        FREE(conn);
        return 1;
    }
    return 0;
}

void on_write_completed(struct ziti_conn *conn, struct ziti_write_req_s *req, int status) {
    if (req->conn == NULL) {
        ZITI_LOG(DEBUG, "write completed for timed out or closed connection");
        free(req);
        return;
    }
    ZITI_LOG(TRACE, "connection[%d] status %d", conn->conn_id, status);
    conn->write_reqs--;

    if (req->timeout != NULL) {
        uv_timer_stop(req->timeout);
        uv_close((uv_handle_t *) req->timeout, free_handle);
    }

    if (status < 0) {
        conn_set_state(conn, Disconnected);
        ZITI_LOG(DEBUG, "conn[%d] is now Disconnected due to write failure: %d", conn->conn_id, status);
    }

    if (req->cb != NULL) {
        if (status == 0) {
            status = req->len;
        }

        req->cb(conn, status, req->ctx);
    }

    free(req);

    if (conn->write_reqs == 0 && conn->state == CloseWrite) {
        ZITI_LOG(DEBUG, "sending FIN");
        send_fin_message(conn);
    }
}

static int
send_message(struct ziti_conn *conn, uint32_t content, uint8_t *body, uint32_t body_len, struct ziti_write_req_s *wr) {
    ziti_channel_t *ch = conn->channel;
    int32_t conn_id = htole32(conn->conn_id);
    int32_t msg_seq = htole32(conn->edge_msg_seq++);
    hdr_t headers[] = {
            {
                    .header_id = ConnIdHeader,
                    .length = sizeof(conn_id),
                    .value = (uint8_t *) &conn_id
            },
            {
                    .header_id = SeqHeader,
                    .length = sizeof(msg_seq),
                    .value = (uint8_t *) &msg_seq
            }
    };
    return ziti_channel_send(ch, content, headers, 2, body, body_len, wr);
}

static void on_channel_connected(ziti_channel_t *ch, void *ctx, int status) {
    struct ziti_conn *conn = ctx;
    // check if it is still a valid connection
    // connection may be completed and gone by the time this channel gets connected
    struct ziti_conn *c;
    LIST_FOREACH(c, &ch->ctx->connections, next) {
        if (c == conn) { break; }
    }
    if (c == NULL) {
        ZITI_LOG(WARN, "ch[%d] connection(%p) is gone", ch->id, ctx);
        return;
    }

    // if channel was already selected
    if (conn->channel != NULL) {
        ZITI_LOG(TRACE, "conn[%d] is already using another channel", conn->conn_id);
    }
    else {
        if (status < 0) {
            ZITI_LOG(ERROR, "ch[%d] failed to connect status[%d](%s)", ch->id, status, uv_strerror(status));
        }
        else if (conn->conn_req && conn->conn_req->failed) {
            ZITI_LOG(DEBUG, "request already timed out or closed");
        }
        else { // first channel to connect
            ZITI_LOG(DEBUG, "selected ch[%s] status[%d] for conn_id[%d]", ch->name, status, conn->conn_id);

            conn->channel = ch;
            ziti_channel_start_connection(conn);
        }
    }
}

static void complete_conn_req(struct ziti_conn *conn, int code) {
    if (conn->conn_req && conn->conn_req->cb) {
        conn->conn_req->failed = code != ZITI_OK;
        conn->conn_req->cb(conn, code);
        conn->conn_req->cb = NULL;
        if(conn->conn_req->conn_timeout != NULL) {
            uv_timer_stop(conn->conn_req->conn_timeout);
        }
    } else {
        ZITI_LOG(WARN, "conn[%d] connection attempt was already completed", conn->conn_id);
    }
}

static void connect_timeout(uv_timer_t *timer) {
    struct ziti_conn *conn = timer->data;

    if (conn->state == Connecting) {
        ZITI_LOG(WARN, "ziti connection timed out");
        conn_set_state(conn, Timedout);
        complete_conn_req(conn, ZITI_TIMEOUT);
    }
    else {
        ZITI_LOG(ERROR, "timeout for connection[%d] in unexpected state[%d]", conn->conn_id, conn->state);
    }
    uv_close((uv_handle_t *) timer, free_handle);
    conn->conn_req->conn_timeout = NULL;
}

static int ziti_connect(struct ziti_ctx *ctx, const ziti_net_session *session, struct ziti_conn *conn) {
    conn->token = session->token;
    conn->channel = NULL;

    if (session->edge_routers == NULL) {
        ZITI_LOG(ERROR, "no edge routers available for service[%s] session[%s]", conn->service, session->id);
        complete_conn_req(conn, ZITI_GATEWAY_UNAVAILABLE);
        return ZITI_GATEWAY_UNAVAILABLE;
    }

    ziti_edge_router **er;
    ziti_channel_t *best_ch = NULL;
    uint64_t best_latency = UINT64_MAX;

    for (er = session->edge_routers; *er != NULL; er++) {
        size_t ch_name_len = strlen((*er)->name) + strlen((*er)->ingress.tls) + 2;
        char *ch_name = malloc(ch_name_len);
        snprintf(ch_name, ch_name_len, "%s@%s", (*er)->name, (*er)->ingress.tls);
        ziti_channel_t *ch = model_map_get(&ctx->channels, ch_name);

        if (ch != NULL && ch->state == Connected) {
            if (ch->latency < best_latency) {
                best_ch = ch;
                best_latency = ch->latency;
            }
        }
        else {
            ZITI_LOG(TRACE, "connecting to %s(%s) for session[%s]", (*er)->name, (*er)->ingress.tls, conn->token);
            ziti_channel_connect(ctx, ch_name, (*er)->ingress.tls, on_channel_connected, conn);
        }
        free(ch_name);
    }

    if (best_ch) {
        ZITI_LOG(DEBUG, "selected ch[%s] for best latency(%ldms)", best_ch->name, best_ch->latency);
        on_channel_connected(best_ch, conn, ZITI_OK);
    }

    return 0;
}

static void connect_get_service_cb(ziti_service* s, ziti_error *err, void *ctx) {
    uv_async_t *ar = ctx;
    struct ziti_conn *conn = ar->data;
    struct ziti_conn_req *req = conn->conn_req;
    struct ziti_ctx *ztx = conn->ziti_ctx;

    if (err != NULL) {
        ZITI_LOG(ERROR, "failed to load service (%s): %s(%s)", conn->service, err->code, err->message);
    }
    if (s == NULL) {
        complete_conn_req(conn, ZITI_SERVICE_UNAVAILABLE);
    }
    else {
        ZITI_LOG(DEBUG, "got service[%s] id[%s]", s->name, s->id);
        for (int i = 0; s->permissions[i] != NULL; i++) {
            if (strcmp(s->permissions[i], "Dial") == 0) {
                 s->perm_flags |= ZITI_CAN_DIAL;
            }
            if (strcmp(s->permissions[i], "Bind") == 0) {
                s->perm_flags |= ZITI_CAN_BIND;
            }
        }

        model_map_set(&ztx->services, s->name, s);
        req->service_id = strdup(s->id);
        conn->encrypted = s->encryption;
        ziti_connect_async(ar);
    }

    free_ziti_error(err);
}

static void connect_get_net_session_cb(ziti_net_session * s, ziti_error *err, void *ctx) {
    uv_async_t *ar = ctx;
    struct ziti_conn *conn = ar->data;
    struct ziti_conn_req *req = conn->conn_req;
    struct ziti_ctx *ztx = conn->ziti_ctx;

    if (err != NULL) {
        ZITI_LOG(ERROR, "failed to get session for service[%s]: %s(%s)", conn->service, err->code, err->message);
    }
    if (s == NULL) {
        complete_conn_req(conn, ZITI_SERVICE_UNAVAILABLE);
    }
    else {
        req->session = s;
        s->service_id = strdup(req->service_id);
        if (req->session_type == TYPE_DIAL) {
            ziti_net_session *existing = model_map_get(&ztx->sessions, req->service_id);
            // this happen with concurrent connection requests for the same service (common with browsers)
            if (existing) {
                ZITI_LOG(DEBUG, "found session[%s] for service[%s]", existing->id, conn->service);
                free_ziti_net_session(s);
                free(s);
                req->session = existing;
            } else {
                ZITI_LOG(DEBUG, "got session[%s] for service[%s]", s->id, conn->service);
                model_map_set(&ztx->sessions, s->service_id, s);
            }
        }
        ziti_connect_async(ar);
    }

    free_ziti_error(err);
}

static void ziti_connect_async(uv_async_t *ar) {
    struct ziti_conn *conn = ar->data;
    struct ziti_conn_req *req = conn->conn_req;
    struct ziti_ctx *ztx = conn->ziti_ctx;
    uv_loop_t *loop = ar->loop;

    // find service
    if (req->service_id == NULL) {
        ziti_service *service = model_map_get(&ztx->services, conn->service);

        if (service == NULL) {
            ZITI_LOG(DEBUG, "service[%s] not loaded yet, requesting it", conn->service);
            ziti_ctrl_get_service(&ztx->controller, conn->service, connect_get_service_cb, ar);
            return;
        }
        req->service_id = strdup(service->id);
        conn->encrypted = service->encryption;
    }

    ziti_send_posture_data(ztx);
    if (req->session == NULL && req->session_type == TYPE_DIAL) {
        req->session = model_map_get(&ztx->sessions, req->service_id);
    }

    if (req->session == NULL) {
        ZITI_LOG(DEBUG, "requesting '%s' session for service[%s]", req->session_type, conn->service);
        ziti_ctrl_get_net_session(&ztx->controller, req->service_id, req->session_type, connect_get_net_session_cb, ar);
        return;
    }
    else {
        req->conn_timeout = calloc(1, sizeof(uv_timer_t));
        uv_timer_init(loop, req->conn_timeout);
        req->conn_timeout->data = conn;
        uv_timer_start(req->conn_timeout, connect_timeout, conn->timeout, 0);

        ZITI_LOG(DEBUG, "starting %s connection for service[%s] with session[%s]", req->session_type, conn->service, req->session->id);
        ziti_connect(ztx, req->session, conn);
    }

    uv_close((uv_handle_t *) ar, free_handle);
}

static int do_ziti_dial(ziti_connection conn, const char *service, ziti_dial_opts *dial_opts, ziti_conn_cb conn_cb, ziti_data_cb data_cb) {
    if (conn->state != Initial) {
        ZITI_LOG(ERROR, "conn[%d] can not dial in state[%d]", conn->conn_id, conn->state);
        return ZITI_INVALID_STATE;
    }

    NEWP(req, struct ziti_conn_req);
    conn->service = strdup(service);
    conn->conn_req = req;

    req->session_type = TYPE_DIAL;
    req->cb = conn_cb;

    if (dial_opts != NULL) {
        // clone dial_opts to survive the async request
        req->dial_opts = clone_ziti_dial_opts(dial_opts);

        // override connection timeout if set in dial_opts
        if (dial_opts->connect_timeout_seconds > 0) {
            conn->timeout = dial_opts->connect_timeout_seconds * 1000;
        }
    }

    conn->data_cb = data_cb;
    conn_set_state(conn, Connecting);

    NEWP(async_cr, uv_async_t);
    uv_async_init(conn->ziti_ctx->loop, async_cr, ziti_connect_async);

    conn->flusher = calloc(1, sizeof(uv_async_t));
    uv_check_init(conn->ziti_ctx->loop, conn->flusher);
    conn->flusher->data = conn;
    uv_unref((uv_handle_t *) conn->flusher);

    async_cr->data = conn;

    return uv_async_send(async_cr);
}

extern ziti_context ziti_conn_context(ziti_connection conn) {
    return conn->ziti_ctx;
}

int ziti_dial(ziti_connection conn, const char *service, ziti_conn_cb conn_cb, ziti_data_cb data_cb) {
    return ziti_dial_with_options(conn, service, NULL, conn_cb, data_cb);
}

int ziti_dial_with_options(ziti_connection conn, const char *service, ziti_dial_opts *dial_opts, ziti_conn_cb conn_cb,
                           ziti_data_cb data_cb) {
    return do_ziti_dial(conn, service, dial_opts, conn_cb, data_cb);
}

static void ziti_write_timeout(uv_timer_t *t) {
    struct ziti_write_req_s *req = t->data;
    struct ziti_conn *conn = req->conn;

    conn->write_reqs--;
    req->timeout = NULL;
    req->conn = NULL;

    if (conn->state < Disconnected) {
        conn_set_state(conn, Disconnected);
        req->cb(conn, ZITI_TIMEOUT, req->ctx);
    }

    uv_close((uv_handle_t *) t, free_handle);
}

static void ziti_write_async(uv_async_t *ar) {
    struct ziti_write_req_s *req = ar->data;
    struct ziti_conn *conn = req->conn;

    if (conn->state >= Disconnected) {
        ZITI_LOG(WARN, "got write req for closed conn[%d]", conn->conn_id);
        conn->write_reqs--;

        req->cb(conn, ZITI_CONN_CLOSED, req->ctx);
        free(req);
    }
    else {
        if (req->cb) {
            req->timeout = calloc(1, sizeof(uv_timer_t));
            uv_timer_init(ar->loop, req->timeout);
            req->timeout->data = req;
            uv_timer_start(req->timeout, ziti_write_timeout, conn->timeout, 0);
        }

        if (conn->encrypted) {
            uint32_t crypto_len = req->len + crypto_secretstream_xchacha20poly1305_abytes();
            unsigned char *cipher_text = malloc(crypto_len);
            crypto_secretstream_xchacha20poly1305_push(&conn->crypt_o, cipher_text, NULL, req->buf, req->len, NULL, 0,
                                                       0);
            send_message(conn, ContentTypeData, cipher_text, crypto_len, req);
            free(cipher_text);
        }
        else {
            send_message(conn, ContentTypeData, req->buf, req->len, req);
        }
    }
    uv_close((uv_handle_t *) ar, free_handle);
}

int ziti_write_req(struct ziti_write_req_s *req) {
    NEWP(ar, uv_async_t);
    uv_async_init(req->conn->ziti_ctx->loop, ar, ziti_write_async);
    req->conn->write_reqs++;
    ar->data = req;

    if (uv_thread_self() == req->conn->ziti_ctx->loop_thread) {
        ziti_write_async(ar);
        return 0;
    }
    return uv_async_send(ar);
}

static void ziti_disconnect_cb(ziti_connection conn, ssize_t status, void *ctx) {
    conn_set_state(conn, conn->close ? Closed : Disconnected);
}

static void ziti_disconnect_async(uv_async_t *ar) {
    struct ziti_conn *conn = ar->data;
    switch (conn->state) {
        case Bound:
        case Accepting:
        case Connecting:
        case Connected:
        case CloseWrite: {
            NEWP(wr, struct ziti_write_req_s);
            wr->conn = conn;
            wr->cb = ziti_disconnect_cb;
            conn->write_reqs++;
            send_message(conn, ContentTypeStateClosed, NULL, 0, wr);
            break;
        }

        default:
            ZITI_LOG(DEBUG, "conn[%d] can't send StateClosed in state[%s]", conn->conn_id, conn_state_str[conn->state]);
            ziti_disconnect_cb(conn, 0, NULL);
    }
}

static int ziti_disconnect(struct ziti_conn *conn) {
    if (conn->state < Disconnected) {
        NEWP(ar, uv_async_t);
        uv_async_init(conn->ziti_ctx->loop, ar, ziti_disconnect_async);
        ar->data = conn;
        conn->disconnector = ar;
        return uv_async_send(conn->disconnector);
    }
    else {
        conn_set_state(conn, conn->close ? Closed : Disconnected);
    }
    return ZITI_OK;
}

static void crypto_wr_cb(ziti_connection conn, ssize_t status, void *ctx) {
    if (status < 0) {
        ZITI_LOG(ERROR, "crypto header write failed with status[%zd]", status);
        conn_set_state(conn, Disconnected);
        conn->data_cb(conn, NULL, status);
    }
}

int establish_crypto(ziti_connection conn, message *msg) {

    size_t peer_key_len;
    uint8_t *peer_key;
    bool peer_key_sent = message_get_bytes_header(msg, PublicKeyHeader, &peer_key, &peer_key_len);
    if (!peer_key_sent) {
        if (conn->encrypted) {
            ZITI_LOG(ERROR, "conn[%d] failed to establish crypto for encrypted service: did not receive peer key",
                     conn->conn_id);
            return ZITI_CRYPTO_FAIL;
        }
        else {
            // service is not required to be encrypted and hosting side did not send the key
            return ZITI_OK;
        }
    }
    conn->encrypted = true;

    conn->tx = calloc(1, crypto_secretstream_xchacha20poly1305_KEYBYTES);
    conn->rx = calloc(1, crypto_secretstream_xchacha20poly1305_KEYBYTES);
    int rc;
    if (conn->state == Connecting) {
        rc = crypto_kx_client_session_keys(conn->rx, conn->tx, conn->pk, conn->sk, peer_key);
    }
    else if (conn->state == Accepting) {
        rc = crypto_kx_server_session_keys(conn->rx, conn->tx, conn->parent->pk, conn->parent->sk, peer_key);
    }
    else {
        ZITI_LOG(ERROR, "conn[%d] cannot establish crypto in %d state", conn->conn_id, conn->state);
        return ZITI_INVALID_STATE;
    }
    if (rc != 0) {
        ZITI_LOG(ERROR, "conn[%d] failed to establish encryption: crypto error", conn->state);
        return ZITI_CRYPTO_FAIL;
    }
    return ZITI_OK;
}

static int send_crypto_header(ziti_connection conn) {
    if (conn->encrypted) {
        NEWP(wr, struct ziti_write_req_s);
        wr->conn = conn;
        uint8_t *header = calloc(1, crypto_secretstream_xchacha20poly1305_headerbytes());
        wr->buf = header;
        wr->cb = crypto_wr_cb;

        crypto_secretstream_xchacha20poly1305_init_push(&conn->crypt_o, header, conn->tx);
        conn->write_reqs++;
        send_message(conn, ContentTypeData, header, crypto_secretstream_xchacha20poly1305_headerbytes(), wr);
        free(header);
        memset(conn->tx, 0, crypto_secretstream_xchacha20poly1305_KEYBYTES);
        FREE(conn->tx);
    }
    return ZITI_OK;
}

static void flush_to_client(uv_check_t *fl) {
    ziti_connection conn = fl->data;
    if (conn == NULL || conn->state >= Disconnected) {
        uv_check_stop(fl);
        return;
    }

    // if fin was received and all data is flushed, signal EOF
    if (conn->fin_recv && buffer_available(conn->inbound) == 0) {
        conn->data_cb(conn, NULL, ZITI_EOF);
        return;
    }

    ZITI_LOG(TRACE, "conn[%d] flushing %zd bytes to client", conn->conn_id, buffer_available(conn->inbound));

    while (buffer_available(conn->inbound) > 0) {
        uint8_t *chunk;
        ssize_t chunk_len = buffer_get_next(conn->inbound, 16 * 1024, &chunk);
        ssize_t consumed = conn->data_cb(conn, chunk, chunk_len);
        if (consumed < 0) {
            ZITI_LOG(WARN, "client conn[%d] indicated error[%zd] accepting data (%zd bytes buffered)",
                     conn->conn_id, consumed, buffer_available(conn->inbound));
        }
        else if (consumed < chunk_len) {
            buffer_push_back(conn->inbound, (chunk_len - consumed));
            ZITI_LOG(VERBOSE, "client conn[%d] stalled: %zd bytes buffered", conn->conn_id,
                     buffer_available(conn->inbound));
            // client indicated that it cannot accept any more data
            // schedule retry
            if (!uv_is_active((const uv_handle_t *) fl)) {
                uv_check_start(fl, flush_to_client);
            }
            return;
        }
    }
    uv_check_stop(fl);
}

void conn_inbound_data_msg(ziti_connection conn, message *msg) {
    uint8_t *plain_text = NULL;
    if (conn->state >= Disconnected || conn->fin_recv) {
        ZITI_LOG(WARN, "inbound data on closed connection");
        return;
    }

    if (conn->encrypted) {
        PREP(crypto);
        // first message is expected to be peer crypto header
        if (conn->rx != NULL) {
            ZITI_LOG(VERBOSE, "conn[%d] processing crypto header(%d bytes)", conn->conn_id, msg->header.body_len);
            TRY(crypto, msg->header.body_len != crypto_secretstream_xchacha20poly1305_HEADERBYTES);
            TRY(crypto, crypto_secretstream_xchacha20poly1305_init_pull(&conn->crypt_i, msg->body, conn->rx));
            ZITI_LOG(VERBOSE, "conn[%d] processed crypto header", conn->conn_id);
            FREE(conn->rx);
        } else {
            unsigned long long plain_len;
            unsigned char tag;
            if (msg->header.body_len > 0) {
                plain_text = malloc(msg->header.body_len - crypto_secretstream_xchacha20poly1305_ABYTES);
                ZITI_LOG(VERBOSE, "conn[%d] decrypting %d bytes", conn->conn_id, msg->header.body_len);
                TRY(crypto, crypto_secretstream_xchacha20poly1305_pull(&conn->crypt_i,
                                                                       plain_text, &plain_len, &tag,
                                                                       msg->body, msg->header.body_len, NULL, 0));
                ZITI_LOG(VERBOSE, "conn[%d] decrypted %lld bytes", conn->conn_id, plain_len);
                buffer_append(conn->inbound, plain_text, plain_len);
                metrics_rate_update(&conn->ziti_ctx->down_rate, (int64_t) plain_len);
            }
        }

        CATCH(crypto) {
            FREE(plain_text);
            conn_set_state(conn, Disconnected);
            conn->data_cb(conn, NULL, ZITI_CRYPTO_FAIL);
            return;
        }
    }
    else if (msg->header.body_len > 0) {
        plain_text = malloc(msg->header.body_len);
        memcpy(plain_text, msg->body, msg->header.body_len);
        buffer_append(conn->inbound, plain_text, msg->header.body_len);
        metrics_rate_update(&conn->ziti_ctx->down_rate, msg->header.body_len);
    }

    int32_t flags;
    if (message_get_int32_header(msg, FlagsHeader, &flags) && (flags & EDGE_FIN)) {
        conn->fin_recv = true;
    }

    flush_to_client(conn->flusher);
}

static void restart_connect(struct ziti_conn *conn) {
    if (!conn->conn_req || conn->state != Connecting) {
        ZITI_LOG(ERROR, "connect retry in invalid state");
        return;
    }

    if (++conn->conn_req->retry_count >= MAX_CONNECT_RETRY) {
        ZITI_LOG(ERROR, "conn[%d] failed to connect after %d retries", conn->conn_id, conn->conn_req->retry_count);
        complete_conn_req(conn, ZITI_SERVICE_UNAVAILABLE);
        return;
    }

    ZITI_LOG(DEBUG, "conn[%d] restarting connect sequence", conn->conn_id);
    conn->channel = NULL;

    NEWP(ar, uv_async_t);
    uv_async_init(conn->ziti_ctx->loop, ar, ziti_connect_async);
    ar->data = conn;
    ziti_connect_async(ar);
}

void connect_reply_cb(void *ctx, message *msg) {
    struct ziti_conn *conn = ctx;
    struct ziti_conn_req *req = conn->conn_req;

    if (req->conn_timeout) {
        uv_timer_stop(req->conn_timeout);
    }

    req->waiter = NULL;

    switch (msg->header.content) {
        case ContentTypeStateClosed:
            if (strncmp(INVALID_SESSION, (const char *) msg->body, msg->header.body_len) == 0) {
                ZITI_LOG(WARN, "conn[%d] session for service[%s] became invalid", conn->conn_id, conn->service);
                if (strcmp(TYPE_DIAL, conn->conn_req->session_type) == 0) {
                    ziti_net_session *s = model_map_get(&conn->ziti_ctx->sessions, req->service_id);
                    if (s != req->session) {
                        // already removed or different one
                        // req reference is no longer valid
                        req->session = NULL;
                    }
                    else if (s == req->session) {
                        model_map_remove(&conn->ziti_ctx->sessions, req->service_id);
                    }
                }
                free_ziti_net_session(req->session);
                FREE(req->session);

                ziti_channel_rem_receiver(conn->channel, conn->conn_id);
                conn->channel = NULL;
                restart_connect(conn);
            }
            else {
                ZITI_LOG(ERROR, "edge conn_id[%d]: failed to %s, reason=%*.*s",
                         conn->conn_id, conn->state == Binding ? "bind" : "connect",
                         msg->header.body_len, msg->header.body_len, msg->body);
                conn_set_state(conn, Disconnected);
                complete_conn_req(conn, ZITI_CONN_CLOSED);
            }
            break;

        case ContentTypeStateConnected:
            if (conn->state == Connecting) {
                ZITI_LOG(TRACE, "edge conn_id[%d]: connected.", conn->conn_id);
                int rc = establish_crypto(conn, msg);
                if (rc == ZITI_OK && conn->encrypted) {
                    send_crypto_header(conn);
                }
                conn_set_state(conn, rc == ZITI_OK ? Connected : Disconnected);
                complete_conn_req(conn, rc);
            }
            else if (conn->state == Binding) {
                ZITI_LOG(TRACE, "edge conn_id[%d]: bound.", conn->conn_id);
                conn_set_state(conn, Bound);
                complete_conn_req(conn, ZITI_OK);
            }
            else if (conn->state == Accepting) {
                ZITI_LOG(TRACE, "edge conn_id[%d]: accepted.", conn->conn_id);
                if (conn->encrypted) {
                    send_crypto_header(conn);
                }
                conn_set_state(conn, Connected);
                complete_conn_req(conn, ZITI_OK);
            }
            else if (conn->state >= Timedout) {
                ZITI_LOG(WARN, "received connect reply for closed/timedout connection[%d]", conn->conn_id);
                ziti_disconnect(conn);
            }
            break;

        default:
            ZITI_LOG(WARN, "unexpected content_type[%d] conn_id[%d]", msg->header.content, conn->conn_id);
            ziti_disconnect(conn);
    }
}

static int ziti_channel_start_connection(struct ziti_conn *conn) {
    struct ziti_conn_req *req = conn->conn_req;
    ziti_channel_t *ch = conn->channel;

    ZITI_LOG(TRACE, "ch[%d] => Edge Connect request token[%s] conn_id[%d]", ch->id, conn->token,
             conn->conn_id);

    uint32_t content_type;
    switch (conn->state) {
        case Binding:
            content_type = ContentTypeBind;
            break;
        case Connecting:
            content_type = ContentTypeConnect;
            break;
        case Disconnected:
            ZITI_LOG(WARN, "channel did not connect in time for connection[%d]. ", conn->conn_id);
            return ZITI_OK;
        default:
            ZITI_LOG(ERROR, "connection[%d] is in unexpected state[%d]", conn->conn_id, conn->state);
            return ZITI_WTF;
    }

    ziti_channel_add_receiver(ch, conn->conn_id, conn,
                              (void (*)(void *, message *, int)) process_edge_message);

    int32_t conn_id = htole32(conn->conn_id);
    int32_t msg_seq = htole32(0);

    hdr_t headers[] = {
            {
                    .header_id = ConnIdHeader,
                    .length = sizeof(conn_id),
                    .value = (uint8_t *) &conn_id
            },
            {
                    .header_id = SeqHeader,
                    .length = sizeof(msg_seq),
                    .value = (uint8_t *) &msg_seq
            },
            {
                    .header_id = CallerIdHeader,
                    .length = strlen(conn->ziti_ctx->session->identity->name),
                    .value = conn->ziti_ctx->session->identity->name,
            },
            {
                    .header_id = PublicKeyHeader,
                    .length = sizeof(conn->pk),
                    .value = conn->pk,
            },
            // blank hdr_t's to be filled in if needed by options
            {
                    .header_id = -1,
                    .length = 0,
                    .value = NULL,
            },
            {
                    .header_id = -1,
                    .length = 0,
                    .value = NULL,
            },
            {
                    .header_id = -1,
                    .length = 0,
                    .value = NULL,
            }
    };
    int nheaders = 3;
    if (conn->encrypted) {
        crypto_kx_keypair(conn->pk, conn->sk);
        nheaders++;
    }
    switch (conn->state) {
        case Connecting:
            if (req->dial_opts != NULL) {
                if (req->dial_opts->identity != NULL) {
                    headers[nheaders].header_id = TerminatorIdentityHeader;
                    headers[nheaders].value = (uint8_t *) req->dial_opts->identity;
                    headers[nheaders].length = strlen(req->dial_opts->identity);
                    nheaders++;
                }
                if (req->dial_opts->app_data != NULL) {
                    headers[nheaders].header_id = AppDataHeader;
                    headers[nheaders].value = req->dial_opts->app_data;
                    headers[nheaders].length = req->dial_opts->app_data_sz;
                    nheaders++;
                }
            }
            break;
        case Binding:
            if (req->listen_opts != NULL) {
                ziti_listen_opts *opts = req->listen_opts;
                char *identity = opts->identity;
                if (opts->bind_using_edge_identity) {
                    if (opts->identity != NULL) {
                        ZITI_LOG(WARN,
                                 "listen_opts for service[%s] specifies 'identity' and 'bind_using_edge_identity'; ignoring 'identity'",
                                 conn->service);
                    }
                    identity = conn->ziti_ctx->session->identity->name;
                }
                if (identity != NULL) {
                    headers[nheaders].header_id = TerminatorIdentityHeader;
                    headers[nheaders].value = (uint8_t *) identity;
                    headers[nheaders].length = strlen(identity);
                    nheaders++;
                }
                if (opts->terminator_cost > 0) {
                    int32_t cost = htole32(opts->terminator_cost);
                    headers[nheaders].header_id = CostHeader;
                    headers[nheaders].value = (uint8_t *) &cost;
                    headers[nheaders].length = sizeof(cost);
                    nheaders++;
                }
                if (opts->terminator_precedence != PRECEDENCE_DEFAULT) {
                    int32_t precedence = htole32(opts->terminator_precedence);
                    headers[nheaders].header_id = PrecedenceHeader;
                    headers[nheaders].value = (uint8_t *) &precedence;
                    headers[nheaders].length = sizeof(precedence);
                    nheaders++;
                }
            }
            break;
    }
<<<<<<< HEAD
    req->waiter = ziti_channel_send_for_reply(ch, content_type, headers, nheaders, conn->token, strlen(conn->token),
=======

    req->waiter =
    ziti_channel_send_for_reply(ch, content_type, headers, nheaders, conn->token, strlen(conn->token),
>>>>>>> 68871fcc
                                connect_reply_cb, conn);

    return ZITI_OK;
}

int ziti_bind(ziti_connection conn, const char *service, ziti_listen_opts *listen_opts, ziti_listen_cb listen_cb, ziti_client_cb on_clt_cb) {
    NEWP(req, struct ziti_conn_req);
    conn->service = strdup(service);
    conn->conn_req = req;

    req->session_type = TYPE_BIND;
    req->cb = listen_cb;

    if (listen_opts != NULL) {
        // clone listen_opts to survive the async request
        req->listen_opts = clone_ziti_listen_opts(listen_opts);

        // override connection timeout if set in listen_opts
        if (listen_opts->connect_timeout_seconds > 0) {
            conn->timeout = listen_opts->connect_timeout_seconds * 1000;
        }
    }

    conn->client_cb = on_clt_cb;
    conn_set_state(conn, Binding);

    NEWP(async_cr, uv_async_t);
    uv_async_init(conn->ziti_ctx->loop, async_cr, ziti_connect_async);
    async_cr->data = conn;
    return uv_async_send(async_cr);
}

int ziti_accept(ziti_connection conn, ziti_conn_cb cb, ziti_data_cb data_cb) {

    ziti_channel_t *ch = conn->parent->channel;

    conn->channel = ch;
    conn->data_cb = data_cb;

    conn->flusher = calloc(1, sizeof(uv_check_t));
    uv_check_init(conn->ziti_ctx->loop, conn->flusher);
    conn->flusher->data = conn;
    uv_unref((uv_handle_t *) &conn->flusher);

    ziti_channel_add_receiver(ch, conn->conn_id, conn, (void (*)(void *, message *, int)) process_edge_message);

    ZITI_LOG(TRACE, "ch[%d] => Edge Accept conn_id[%d] parent_conn_id[%d]", ch->id, conn->conn_id,
             conn->parent->conn_id);

    uint32_t content_type = ContentTypeDialSuccess;

    int32_t conn_id = htole32(conn->parent->conn_id);
    int32_t msg_seq = htole32(0);
    int32_t reply_id = htole32(conn->dial_req_seq);
    int32_t clt_conn_id = htole32(conn->conn_id);
    hdr_t headers[] = {
            {
                    .header_id = ConnIdHeader,
                    .length = sizeof(conn_id),
                    .value = (uint8_t *) &conn_id
            },
            {
                    .header_id = SeqHeader,
                    .length = sizeof(msg_seq),
                    .value = (uint8_t *) &msg_seq
            },
            {
                    .header_id = ReplyForHeader,
                    .length = sizeof(reply_id),
                    .value = (uint8_t *) &reply_id
            },
    };
    NEWP(req, struct ziti_conn_req);
    req->cb = cb;
    conn->conn_req = req;

    req->waiter = ziti_channel_send_for_reply(
            ch, content_type, headers, 3,
            (const uint8_t *) &clt_conn_id, sizeof(clt_conn_id),
            connect_reply_cb, conn);

    return ZITI_OK;
}

int ziti_write(ziti_connection conn, uint8_t *data, size_t length, ziti_write_cb write_cb, void *write_ctx) {
    if (conn->state != Connected) {
        ZITI_LOG(ERROR, "attempted write on conn[%d] in invalid state[%d]", conn->conn_id, conn->state);
        write_cb(conn, ZITI_INVALID_STATE, write_ctx);
        return ZITI_INVALID_STATE;
    }

    NEWP(req, struct ziti_write_req_s);
    req->conn = conn;
    req->buf = data;
    req->len = length;
    req->cb = write_cb;
    req->ctx = write_ctx;

    metrics_rate_update(&conn->ziti_ctx->up_rate, length);

    return ziti_write_req(req);
}

static int send_fin_message(ziti_connection conn) {
    ziti_channel_t *ch = conn->channel;
    int32_t conn_id = htole32(conn->conn_id);
    int32_t msg_seq = htole32(conn->edge_msg_seq++);
    int32_t flags = htole32(EDGE_FIN);
    hdr_t headers[] = {
            {
                    .header_id = ConnIdHeader,
                    .length = sizeof(conn_id),
                    .value = (uint8_t *) &conn_id
            },
            {
                    .header_id = SeqHeader,
                    .length = sizeof(msg_seq),
                    .value = (uint8_t *) &msg_seq
            },
            {
                    .header_id = FlagsHeader,
                    .length = sizeof(flags),
                    .value = (uint8_t *) &flags
            },
    };
    NEWP(wr, struct ziti_write_req_s);
    return ziti_channel_send(ch, ContentTypeData, headers, 3, NULL, 0, wr);
}

int ziti_close(ziti_connection conn, ziti_close_cb close_cb) {
    if (conn != NULL) {
        conn->close = true;
        conn->close_cb = close_cb;
        ziti_disconnect(conn);
    }

    return ZITI_OK;
}


int ziti_close_write(ziti_connection conn) {
    if (conn->fin_sent || conn->state >= Disconnected) {
        return ZITI_OK;
    }
    conn_set_state(conn, CloseWrite);
    if (conn->write_reqs == 0) {
        return send_fin_message(conn);
    }
    return ZITI_OK;
}

static void process_edge_message(struct ziti_conn *conn, message *msg, int code) {

    if (msg == NULL) {
        ZITI_LOG(DEBUG, "conn[%d] is closed due to err[%d](%s)", conn->conn_id, code, ziti_errorstr(code));
        conn_set_state(conn, Disconnected);
        if (conn->state == Connected) {
            conn->data_cb(conn, NULL, code);
        } else if (conn->state == Bound) {
            conn->client_cb(conn, NULL, code);
        }
        return;
    }

    int32_t seq;
    int32_t conn_id;
    bool has_seq = message_get_int32_header(msg, SeqHeader, &seq);
    bool has_conn_id = message_get_int32_header(msg, ConnIdHeader, &conn_id);

    ZITI_LOG(TRACE, "conn_id[%d] <= ct[%X] edge_seq[%d] body[%d]", conn->conn_id, msg->header.content, seq,
             msg->header.body_len);

    switch (msg->header.content) {
        case ContentTypeStateClosed:
            ZITI_LOG(DEBUG, "connection status[%d] conn_id[%d] seq[%d] err[%.*s]", msg->header.content, conn_id, seq,
                     msg->header.body_len, msg->body);
            bool retry_connect = false;

            switch (conn->state) {
                case Connecting:
                case Accepting:
                case Binding: {
                    if (strncmp(INVALID_SESSION, (const char *) msg->body, msg->header.body_len) == 0) {
                        ZITI_LOG(WARN, "conn[%d] session for service[%s] became invalid", conn->conn_id, conn->service);
                        ziti_invalidate_session(conn->ziti_ctx, conn->conn_req->session,
                                                conn->conn_req->service_id, conn->conn_req->session_type);
                        conn->conn_req->session = NULL;
                        retry_connect = true;
                    }
                    if (retry_connect) {
                        ziti_channel_rem_receiver(conn->channel, conn->conn_id);
                        conn->channel = NULL;
                        conn_set_state(conn, Connecting);
                        restart_connect(conn);
                    } else {
                        ZITI_LOG(ERROR, "edge conn_id[%d]: failed to %s, reason=%*.*s",
                                 conn->conn_id, conn->state == Binding ? "bind" : "connect",
                                 msg->header.body_len, msg->header.body_len, msg->body);
                        conn_set_state(conn, Disconnected);
                        complete_conn_req(conn, ZITI_CONN_CLOSED);
                    }
                    break;
                }

                case Bound:
                    conn_set_state(conn, Disconnected);
                    conn->client_cb(conn, NULL, ZITI_CONN_CLOSED);
                    break;

                case Connected:
                case CloseWrite:
                    conn_set_state(conn, Disconnected);
                    conn->data_cb(conn, NULL, ZITI_CONN_CLOSED);
                    break;


                default:
                    ZITI_LOG(WARN, "unexpected msg for conn[%d] state[%d]", conn->conn_id, conn->state);
                    conn_set_state(conn, Disconnected);
                    if (conn->data_cb) {
                        conn->data_cb(conn, NULL, ZITI_INVALID_STATE);
                    }
                    break;
            }
            break;

        case ContentTypeData:
            switch (conn->state) {
                case Connected:
                case CloseWrite:
                    conn_inbound_data_msg(conn, msg);
                    break;
                default:
                    ZITI_LOG(WARN, "data[%d bytes] received for connection[%d] in state[%d]",
                             msg->header.body_len, conn_id, conn->state);
            }
            break;

        case ContentTypeDial:
            if (conn->state != Bound) {
                ZITI_LOG(ERROR, "invalid message received");
            }
            uint8_t *app_data = NULL;
            size_t app_data_sz = 0;
            message_get_bytes_header(msg, AppDataHeader, &app_data, &app_data_sz);
            ziti_connection clt;
            ziti_conn_init(conn->ziti_ctx, &clt, app_data);
            uint8_t *source_identity = NULL;
            size_t source_identity_sz = 0;
            bool caller_id_sent = message_get_bytes_header(msg, CallerIdHeader, &source_identity, &source_identity_sz);
            if (caller_id_sent) {
                clt->source_identity = strndup((char *)source_identity, source_identity_sz);
            }
            conn_set_state(clt, Accepting);
            clt->parent = conn;
            clt->channel = conn->channel;
            clt->dial_req_seq = msg->header.seq;
            clt->encrypted = conn->encrypted;
            if (conn->encrypted) {
                establish_crypto(clt, msg);
            }
            conn->client_cb(conn, clt, ZITI_OK);
            break;

        case ContentTypeStateConnected:
            if (conn->state == Connecting) {
                ZITI_LOG(TRACE, "edge conn_id[%d]: connected.", conn->conn_id);
                int rc = establish_crypto(conn, msg);
                if (rc == ZITI_OK && conn->encrypted) {
                    send_crypto_header(conn);
                }
                conn_set_state(conn, rc == ZITI_OK ? Connected : Disconnected);
                complete_conn_req(conn, rc);
            }
            else if (conn->state == Binding) {
                ZITI_LOG(TRACE, "edge conn_id[%d]: bound.", conn->conn_id);
                conn_set_state(conn, Bound);
                complete_conn_req(conn, ZITI_OK);
            }
            else if (conn->state == Accepting) {
                ZITI_LOG(TRACE, "edge conn_id[%d]: accepted.", conn->conn_id);
                if (conn->encrypted) {
                    send_crypto_header(conn);
                }
                conn_set_state(conn, Connected);
                complete_conn_req(conn, ZITI_OK);
            }
            else if (conn->state >= Timedout) {
                ZITI_LOG(WARN, "received connect reply for closed/timedout connection[%d]", conn->conn_id);
                ziti_disconnect(conn);
            }
            break;

        default:
            ZITI_LOG(ERROR, "conn[%d] received unexpected content_type[%d]", conn_id, msg->header.content);
    }
}<|MERGE_RESOLUTION|>--- conflicted
+++ resolved
@@ -59,7 +59,6 @@
     ziti_dial_opts *dial_opts;
     ziti_listen_opts *listen_opts;
 
-    struct waiter_s *waiter;
     int retry_count;
     uv_timer_t *conn_timeout;
     struct waiter_s *waiter;
@@ -989,13 +988,9 @@
             }
             break;
     }
-<<<<<<< HEAD
-    req->waiter = ziti_channel_send_for_reply(ch, content_type, headers, nheaders, conn->token, strlen(conn->token),
-=======
 
     req->waiter =
     ziti_channel_send_for_reply(ch, content_type, headers, nheaders, conn->token, strlen(conn->token),
->>>>>>> 68871fcc
                                 connect_reply_cb, conn);
 
     return ZITI_OK;
