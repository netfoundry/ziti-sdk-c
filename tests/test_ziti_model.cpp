--- conflicted
+++ resolved
@@ -309,12 +309,6 @@
       "ziti-tunneler-client.v1": {
         "hostname": "hello.ziti",
         "port": 80
-      },
-      "intercept.v1": {
-        "protocols": [ "tcp", "udp" ],
-        "addresses": [ "1.2.3.4" ],
-        "portRanges": [ { "low": 80, "high": 80 }, { "low": 443, "high": 443 } ],
-        "dialOptions": { "identity": "helloitsme" }
       }
     },
     "configs": [
@@ -354,10 +348,6 @@
         CHECK(cfg.port_ranges[0]->high == 80);
         free_ziti_intercept_cfg_v1(&cfg);
     }
-<<<<<<< HEAD
-
-    free_ziti_service(&s);
-=======
 
     free_ziti_service(&s);
 }
@@ -421,7 +411,6 @@
     free_ziti_service(&s);
     free_ziti_service(&s1);
     free_ziti_service(&s2);
->>>>>>> 890d9e3e
 }
 
 TEST_CASE("identity tags", "[model]") {
